0.10:
  - Add LICENSE in generated source tarballs
  - Add a version.py file that can be used to
    extract the current version.
0.9:
  - Allow providing a non-standard (eventlet or
    other condition class) to the r/w lock for
    cases where it is useful to do so.
<<<<<<< HEAD
  - Directly use monotonic.monotonic.
=======
  - Instead of having the r/w lock take a find
    eventlet keyword argument, allow for it to
    be provided a function that will be later
    called to get the current thread. This allows
    for the current *hack* to be easily removed
    by users (if they so desire).
>>>>>>> 88888eb2
0.8:
  - Add fastener logo (from openclipart).
  - Ensure r/w writer -> reader -> writer
    lock acquisition.
  - Attempt to use the monotonic pypi module
    if its installed for monotonically increasing
    time on python versions where this is not
    built-in.
0.7:
  - Add helpful `locked` decorator that can
    lock a method using a found attribute (a lock
    object or list of lock objects) in the
    instance the method is attached to.
  - Expose top level `try_lock` function.
0.6:
  - Allow the sleep function to be provided (so that
    various alternatives other than time.sleep can
    be used), ie eventlet.sleep (or other).
  - Remove dependency on oslo.utils (replace with
    small utility code that achieves the same effect).
0.5:
  - Make it possible to provide a acquisition timeout
    to the interprocess lock (which when acquisition
    can not complete in the desired time will return
    false).
0.4:
  - Have the interprocess lock acquire take a blocking
    keyword argument (defaulting to true) that can avoid
    blocking trying to acquire the lock
0.3:
  - Renamed from 'shared_lock' to 'fasteners'
0.2.1
  - Fix delay not working as expected
0.2:
  - Add a interprocess lock
0.1:
  - Add travis yaml file
  - Initial commit/import<|MERGE_RESOLUTION|>--- conflicted
+++ resolved
@@ -1,3 +1,5 @@
+0.11:
+  - Directly use monotonic.monotonic.
 0.10:
   - Add LICENSE in generated source tarballs
   - Add a version.py file that can be used to
@@ -6,16 +8,12 @@
   - Allow providing a non-standard (eventlet or
     other condition class) to the r/w lock for
     cases where it is useful to do so.
-<<<<<<< HEAD
-  - Directly use monotonic.monotonic.
-=======
   - Instead of having the r/w lock take a find
     eventlet keyword argument, allow for it to
     be provided a function that will be later
     called to get the current thread. This allows
     for the current *hack* to be easily removed
     by users (if they so desire).
->>>>>>> 88888eb2
 0.8:
   - Add fastener logo (from openclipart).
   - Ensure r/w writer -> reader -> writer
